import path from "path";

import react from "@vitejs/plugin-react";
import dotenv from "dotenv";
import { defineConfig } from "vitest/config";

dotenv.config({ path: ".env.test" });

export default defineConfig({
  plugins: [react()],
  test: {
    environment: "jsdom",
    setupFiles: ["./tests/setup.ts"],
    globals: true,
    css: true,
<<<<<<< HEAD
    include: ["src/**/*.{test,spec}.{ts,tsx}", "tests/**/*.{test,spec}.{ts,tsx}"],
=======
    include: ["tests/**/*.{test,spec}.{ts,tsx}"],
>>>>>>> b196ee36
    exclude: [
      "node_modules/",
      "tests/e2e/",
      "**/*.e2e.{ts,tsx}",
      "**/e2e/**",
    ],
    coverage: {
      provider: "v8",
      reporter: ["text", "json", "html"],
      exclude: [
        "node_modules/",
        "tests/",
        "**/*.d.ts",
        "*.config.*",
        "src/types/database.types.ts",
        "tests/e2e/",
        ".next/",
        "**/*.hot-update.js",
        "**/webpack/**",
        "**/chunks/**",
        "**/static/**",
        "**/vendor-chunks/**",
        "**/*-manifest.js",
        "**/polyfills.js",
      ],
    },
    typecheck: {
      include: ["src/**/*.{test,spec}.{ts,tsx}", "tests/**/*.{test,spec}.{ts,tsx}"],
    },
  },
  resolve: {
    alias: {
      "@": path.resolve(__dirname, "./src"),
      "tests": path.resolve(__dirname, "./tests"),      
    },
  },
});<|MERGE_RESOLUTION|>--- conflicted
+++ resolved
@@ -13,11 +13,7 @@
     setupFiles: ["./tests/setup.ts"],
     globals: true,
     css: true,
-<<<<<<< HEAD
-    include: ["src/**/*.{test,spec}.{ts,tsx}", "tests/**/*.{test,spec}.{ts,tsx}"],
-=======
     include: ["tests/**/*.{test,spec}.{ts,tsx}"],
->>>>>>> b196ee36
     exclude: [
       "node_modules/",
       "tests/e2e/",
