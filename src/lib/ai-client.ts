/**
 * AI Client - リファクタリング済み統合ポイント
 * 
 * このファイルは後方互換性を維持しつつ、
 * 分割された ai-client モジュール群へのアクセスポイントとして機能します。
 * 
 * モジュール構造:
 * - ai-client/types.ts - 共通型定義
 * - ai-client/config.ts - 設定管理
 * - ai-client/utils.ts - ユーティリティ関数
 * - ai-client/openai-client.ts - OpenAI実装
 * - ai-client/openrouter-client.ts - OpenRouter実装  
 * - ai-client/lmstudio-client.ts - LM Studio実装
 * - ai-client/mock-client.ts - モック実装
 * - ai-client/factory.ts - ファクトリー
 * - ai-client/main.ts - メイン統合関数
 */

// 全てのエクスポートを新しいモジュールから再エクスポート
export * from './ai-client/index'

// メイン関数をデフォルトエクスポートとして提供
export { 
  createChatCompletion, 
  createChatCompletionForCheck, 
  createEmbedding,
  extractTextFromImageWithLLM,
<<<<<<< HEAD
  extractTextFromImage,
  getEmbeddingDimension,
  estimateOcrConfidence
} from './ai-client/main'

// OCR関連の型と機能もエクスポート
export type { OcrOptions, OcrResult } from './ai-client/main'

=======
  getEmbeddingDimension 
} from './ai-client/main'

>>>>>>> 7ffb887f
// デフォルトクライアントをエクスポート
export { aiClient as default } from './ai-client/factory'<|MERGE_RESOLUTION|>--- conflicted
+++ resolved
@@ -25,19 +25,13 @@
   createChatCompletionForCheck, 
   createEmbedding,
   extractTextFromImageWithLLM,
-<<<<<<< HEAD
   extractTextFromImage,
-  getEmbeddingDimension,
+  getEmbeddingDimensions,
   estimateOcrConfidence
 } from './ai-client/main'
 
 // OCR関連の型と機能もエクスポート
 export type { OcrOptions, OcrResult } from './ai-client/main'
 
-=======
-  getEmbeddingDimension 
-} from './ai-client/main'
-
->>>>>>> 7ffb887f
 // デフォルトクライアントをエクスポート
 export { aiClient as default } from './ai-client/factory'